--- conflicted
+++ resolved
@@ -6,10 +6,7 @@
 
 [dependencies]
 arith = { path = "arith" }
-<<<<<<< HEAD
 babybear = { path = "arith/babybear" }
-=======
->>>>>>> 46338505
 gf2 = { path = "arith/gf2" }
 gf2_128 = { path = "arith/gf2_128" }
 mersenne31 = { path = "arith/mersenne31" }
@@ -49,7 +46,6 @@
 path = "src/utils.rs"
 
 [features]
-avx256 = [ "arith/avx256" ]
 default = []
 # default = [ "grinding" ]
 grinding = []
@@ -57,26 +53,16 @@
 [workspace]
 members = [
     "arith", # definitions of Field, Extensions, SIMDS
-<<<<<<< HEAD
     "arith/babybear",
     "arith/gf2",    
     "arith/gf2_128",
     "arith/goldilocks",
     "arith/mersenne31", 
-    "basefold",
+    # "basefold",
     "bi-kzg", 
     "poseidon",
     "transcript",
     "tree"]
-=======
-    "arith/gf2",    
-    "arith/gf2_128",
-    "arith/goldilocks",
-    "arith/mersenne31",
-    "bi-kzg",
-    "transcript"
-]
->>>>>>> 46338505
 
 [workspace.dependencies]
 ark-std = "0.4"
@@ -93,14 +79,11 @@
 ] }
 itertools = "0.13"
 log = "0.4"
-<<<<<<< HEAD
 p3-baby-bear = { git = "https://github.com/Plonky3/Plonky3.git", version = "0.1.0", features = ["nightly-features"] }
 p3-field = { git = "https://github.com/Plonky3/Plonky3.git", version = "0.1.0" }
 # This import should be unnecessary but p3-baby-bear fails to turn on "nightly-features" for this dependency
 p3-monty-31 = { git = "https://github.com/Plonky3/Plonky3.git", version = "0.1.0", features = ["nightly-features"] }
-=======
 mpi = "0.8.0"
->>>>>>> 46338505
 rand = "0.8.5"
 rayon = "1.10"
 sha2 = "0.10.8"
