[package]
name = "expander-rs"
version = "0.1.0"
edition = "2021"
default-run = "expander-rs" # default

[dependencies]
arith = { path = "arith" }
<<<<<<< HEAD

ark-std.workspace = true
clap.workspace = true
halo2curves.workspace = true
log.workspace = true
rand.workspace = true
sha2.workspace = true

[[bin]]
name = "expander-exec"
path = "src/exec.rs"

[workspace]
members = [
    "arith",
    "bi-kzg"
]
=======
ark-std = "0.4"
clap = { version = "4.1", features = ["derive"] }
log = "0.4"
rand = "0.8.5"
sha2 = "0.10.8"
halo2curves = { git = "https://github.com/PolyhedraZK/halo2curves", default-features = false, features = [
    "bits",
] }
# for the server
warp = "0.3.7"
tokio = { version = "1.38.0", features = ["full"] }
bytes = "1.6.0"

[workspace]
members = ["arith"]
>>>>>>> 2f0a1203

[workspace.dependencies]
ark-std = "0.4"
ark-bn254 = "0.4.0"
ark-ec = "0.4.0"
ark-ff = { version = "0.4" }
clap = { version = "4.1", features = ["derive"] }
criterion = { version = "0.5", features = ["html_reports"] }
itertools = "0.13"
log = "0.4"
rand = "0.8.5"
rayon = "1.10"
sha2 = "0.10.8"

halo2curves = { git = "https://github.com/zhenfeizhang/halo2curves", default-features = false, features = [ "bits", "bn256-table" ] }<|MERGE_RESOLUTION|>--- conflicted
+++ resolved
@@ -6,14 +6,20 @@
 
 [dependencies]
 arith = { path = "arith" }
-<<<<<<< HEAD
-
 ark-std.workspace = true
 clap.workspace = true
 halo2curves.workspace = true
 log.workspace = true
 rand.workspace = true
 sha2.workspace = true
+
+halo2curves = { git = "https://github.com/PolyhedraZK/halo2curves", default-features = false, features = [
+    "bits",
+] }
+# for the server
+warp = "0.3.7"
+tokio = { version = "1.38.0", features = ["full"] }
+bytes = "1.6.0"
 
 [[bin]]
 name = "expander-exec"
@@ -24,23 +30,6 @@
     "arith",
     "bi-kzg"
 ]
-=======
-ark-std = "0.4"
-clap = { version = "4.1", features = ["derive"] }
-log = "0.4"
-rand = "0.8.5"
-sha2 = "0.10.8"
-halo2curves = { git = "https://github.com/PolyhedraZK/halo2curves", default-features = false, features = [
-    "bits",
-] }
-# for the server
-warp = "0.3.7"
-tokio = { version = "1.38.0", features = ["full"] }
-bytes = "1.6.0"
-
-[workspace]
-members = ["arith"]
->>>>>>> 2f0a1203
 
 [workspace.dependencies]
 ark-std = "0.4"
