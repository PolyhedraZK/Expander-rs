![Expander](https://github.com/PolyhedraZK/Expander/blob/master/data/logo.jpg)

# Expander-RS

Expander is a proof generation backend for Polyhedra Network. It aims to support fast proof generation.

This is the *rust version* of the "core" repo and more on "demo" purpose, we will continue develop on the repo to support more features.

For more technical introduction, visit our markdown files [here](https://github.com/PolyhedraZK/Expander/tree/master/docs/doc.md).

And [here](./tests/gkr_correctness.rs) for an example on how to use the gkr lib.

For more information, see the cpp version of the repo [here](https://github.com/PolyhedraZK/Expander).

## Environment Setup

Before executing setup, please make sure you read through the system requirements, and make sure your CPU is in the list.

```sh
wget -P data https://storage.googleapis.com/keccak8/ExtractedCircuitMul.txt
wget -P data https://storage.googleapis.com/keccak8/ExtractedCircuitAdd.txt
wget -P data https://storage.googleapis.com/keccak8/circuit8.txt
wget -P data/compiler_out https://storage.googleapis.com/keccak8/circuit.txt
wget -P data/compiler_out https://storage.googleapis.com/keccak8/witness.txt
```


## Benchmarks

**Make sure you include `RUSTFLAGS="-C target-cpu=native"` to allow platform specific accelerations.**

Command template:

```sh
<<<<<<< HEAD
RUSTFLAGS="-C target-cpu=native" RUSTFLAGS="-C target-feature=+avx2" cargo run --release -- -f [fr|m31|m31ext3] -t [#threads]
=======
RUSTFLAGS="-C target-cpu=native" RUSTFLAGS="-C target-feature=+avx2" cargo run --release -- -f [254|31] -t [#threads] -s [keccak|poseidon]
>>>>>>> 5b5b65c9
```

Concretely if you are running on a 16 physical core CPU for Bn256 scalar field:

```sh
RUSTFLAGS="-C target-cpu=native" cargo run --release -- -f fr -t 16
```

## Correctness test

[Here](./tests/gkr_correctness.rs) we provide a test case for end-to-end proof generation and verification. 
To check the correctness, run the follow standard Rust test command:

```sh
RUSTFLAGS="-C target-cpu=native" cargo test --release -- --nocapture
```

## CLI

Usage:

```sh
RUSTFLAGS="-C target-cpu=native" cargo run --bin expander-exec --release -- prove <input:circuit_file> <input:witness_file> <output:proof>
RUSTFLAGS="-C target-cpu=native" cargo run --bin expander-exec --release -- verify <input:circuit_file> <input:witness_file> <input:proof>
RUSTFLAGS="-C target-cpu=native" cargo run --bin expander-exec --release -- serve <input:circuit_file> <input:ip> <input:port>
```

Example:

```sh
RUSTFLAGS="-C target-cpu=native" cargo run --bin expander-exec --release -- prove ./data/compiler_out/circuit.txt ./data/compiler_out/witness.txt ./data/compiler_out/out.bin
RUSTFLAGS="-C target-cpu=native" cargo run --bin expander-exec --release -- verify ./data/compiler_out/circuit.txt ./data/compiler_out/witness.txt ./data/compiler_out/out.bin
RUSTFLAGS="-C target-cpu=native" cargo run --bin expander-exec --release -- serve ./data/compiler_out/circuit.txt 127.0.0.1 3030
```

To test the service started by `expander-exec serve`, you can use the following command:
```sh
python ./scripts/test_http.py  # need "requests" package
```

## How to contribute?

Thank you for your interest in contributing to our project! We seek contributors with a robust background in cryptography and programming, aiming to improve and expand the capabilities of our proof generation system.

### Contribution Guidelines:

#### Pull Requests

We welcome your pull requests (PRs) and ask that you follow these guidelines to facilitate the review process:

- **General Procedure**:

  1. **Fork the repository** and clone it locally.
  2. **Create a branch** for your changes related to a specific issue or improvement.
  3. **Commit your changes**: Use clear and meaningful commit messages.
  4. **Push your changes** to your fork and then **submit a pull request** to the main repository.

- **PR Types and Specific Guidelines**:
  - **[BUG]** for bug fixes:
    - **Title**: Start with `[BUG]` followed by a brief description.
    - **Content**: Explain the issue being fixed, steps to reproduce, and the impact of the bug. Include any relevant error logs or screenshots.
    - **Tests**: Include tests that ensure the bug is fixed and will not recur.
  - **[FEATURE]** for new features:
    - **Title**: Start with `[FEATURE]` followed by a concise feature description.
    - **Content**: Discuss the benefits of the feature, possible use cases, and any changes it introduces to existing functionality.
    - **Documentation**: Update relevant documentation and examples.
    - **Tests**: Add tests that cover the new feature's functionality.
  - **[DOC]** for documentation improvements:
    - **Title**: Start with `[DOC]` and a short description of what is being improved.
    - **Content**: Detail the changes made and why they are necessary, focusing on clarity and accessibility.
  - **[TEST]** for adding or improving tests:
    - **Title**: Begin with `[TEST]` and describe the type of testing enhancement.
    - **Content**: Explain what the tests cover and how they improve the project's reliability.
  - **[PERF]** for performance improvements:
    - **Title**: Use `[PERF]` and a brief note on the enhancement.
    - **Content**: Provide a clear comparison of performance before and after your changes, including benchmarks or profiling data.
    - **Tests/Benchmarks**: Add tests that cover the new feature's functionality, and benchmarks to prove your improvement.

#### Review Process

Each pull request will undergo a review by one or more core contributors. We may ask for changes to better align with the project's goals and standards. Once approved, a maintainer will merge the PR.

We value your contributions greatly and are excited to see what you bring to this project. Let’s build something great together!<|MERGE_RESOLUTION|>--- conflicted
+++ resolved
@@ -32,11 +32,7 @@
 Command template:
 
 ```sh
-<<<<<<< HEAD
-RUSTFLAGS="-C target-cpu=native" RUSTFLAGS="-C target-feature=+avx2" cargo run --release -- -f [fr|m31|m31ext3] -t [#threads]
-=======
-RUSTFLAGS="-C target-cpu=native" RUSTFLAGS="-C target-feature=+avx2" cargo run --release -- -f [254|31] -t [#threads] -s [keccak|poseidon]
->>>>>>> 5b5b65c9
+RUSTFLAGS="-C target-cpu=native" RUSTFLAGS="-C target-feature=+avx2" cargo run --release -- -f [fr|m31|m31ext3] -t [#threads] -s [keccak|poseidon]
 ```
 
 Concretely if you are running on a 16 physical core CPU for Bn256 scalar field:
