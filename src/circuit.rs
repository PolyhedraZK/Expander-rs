--- conflicted
+++ resolved
@@ -236,11 +236,10 @@
         }
 
         let mut cursor = Cursor::new(file_bytes);
-<<<<<<< HEAD
         let mut evals = vec![];
         for _ in 0..(1 << self.log_input_size()) {
             evals.push(
-                match C::Field::try_deserialize_from_ecc_format(&mut cursor) {
+                match C::SimdCircuitField::try_deserialize_from_ecc_format(&mut cursor) {
                     Ok(v) => v,
                     Err(e) => return Err(e),
                 },
@@ -248,11 +247,6 @@
         }
         self.layers[0].input_vals.evals = evals;
         Ok(())
-=======
-        self.layers[0].input_vals.evals = (0..(1 << self.log_input_size()))
-            .map(|_| C::SimdCircuitField::deserialize_from_ecc_format(&mut cursor))
-            .collect();
->>>>>>> add0683b
     }
 }
 impl<C: GKRConfig> Segment<C> {
