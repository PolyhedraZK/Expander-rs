use arith::{Field, FieldSerde, FieldSerdeError};
use ark_std::test_rng;
use std::{
    cmp::max,
    collections::HashMap,
    fs,
    io::{Cursor, Read},
};
use thiserror::Error;
use transcript::{Transcript, TranscriptInstance};

use crate::GKRConfig;

#[derive(Debug, Clone)]
pub struct Gate<C: GKRConfig, const INPUT_NUM: usize> {
    pub i_ids: [usize; INPUT_NUM],
    pub o_id: usize,
    pub coef: C::CircuitField,
    pub is_random: bool,
    pub gate_type: usize,
}

pub type GateMul<C> = Gate<C, 2>;
pub type GateAdd<C> = Gate<C, 1>;
pub type GateUni<C> = Gate<C, 1>;
pub type GateConst<C> = Gate<C, 0>;

#[derive(Debug, Clone, Default)]
pub struct CircuitLayer<C: GKRConfig> {
    pub input_var_num: usize,
    pub output_var_num: usize,

    pub input_vals: Vec<C::SimdCircuitField>,
    pub output_vals: Vec<C::SimdCircuitField>, // empty most time, unless in the last layer

    pub mul: Vec<GateMul<C>>,
    pub add: Vec<GateAdd<C>>,
    pub const_: Vec<GateConst<C>>,
    pub uni: Vec<GateUni<C>>,
}

impl<C: GKRConfig> CircuitLayer<C> {
    pub fn evaluate(&self, res: &mut Vec<C::SimdCircuitField>) {
        res.clear();
        res.resize(1 << self.output_var_num, C::SimdCircuitField::zero());
        for gate in &self.mul {
            let i0 = &self.input_vals[gate.i_ids[0]];
            let i1 = &self.input_vals[gate.i_ids[1]];
            let o = &mut res[gate.o_id];
            let mul = *i0 * i1;
            *o += C::circuit_field_mul_simd_circuit_field(&gate.coef, &mul);
        }
        for gate in &self.add {
            let i0 = self.input_vals[gate.i_ids[0]];
            let o = &mut res[gate.o_id];
            *o += C::circuit_field_mul_simd_circuit_field(&gate.coef, &i0);
        }
        for gate in &self.const_ {
            let o = &mut res[gate.o_id];
            *o += C::circuit_field_to_simd_circuit_field(&gate.coef);
        }
        for gate in &self.uni {
            let i0 = &self.input_vals[gate.i_ids[0]];
            let o = &mut res[gate.o_id];
            match gate.gate_type {
                12345 => {
                    // pow5
                    let i0_2 = i0.square();
                    let i0_4 = i0_2.square();
                    let i0_5 = i0_4 * i0;
                    *o += C::circuit_field_mul_simd_circuit_field(&gate.coef, &i0_5);
                }
                12346 => {
                    // pow1
                    *o += C::circuit_field_mul_simd_circuit_field(&gate.coef, i0);
                }
                _ => panic!("Unknown gate type: {}", gate.gate_type),
            }
        }
    }

    pub fn identify_rnd_coefs(&mut self, rnd_coefs: &mut Vec<*mut C::CircuitField>) {
        for gate in &mut self.mul {
            if gate.is_random {
                rnd_coefs.push(&mut gate.coef);
            }
        }
        for gate in &mut self.add {
            if gate.is_random {
                rnd_coefs.push(&mut gate.coef);
            }
        }
        for gate in &mut self.const_ {
            if gate.is_random {
                rnd_coefs.push(&mut gate.coef);
            }
        }
        for gate in &mut self.uni {
            if gate.is_random {
                rnd_coefs.push(&mut gate.coef);
            }
        }
    }
}

#[derive(Debug, Default)]
pub struct Circuit<C: GKRConfig> {
    pub layers: Vec<CircuitLayer<C>>,

    pub rnd_coefs_identified: bool,
    pub rnd_coefs: Vec<*mut C::CircuitField>, // unsafe
}

impl<C: GKRConfig> Clone for Circuit<C> {
    fn clone(&self) -> Circuit<C> {
        let mut ret = Circuit::<C> {
            layers: self.layers.clone(),
            ..Default::default()
        };

        if self.rnd_coefs_identified {
            ret.identify_rnd_coefs();
        }
        ret
    }
}

unsafe impl<C> Send for Circuit<C> where C: GKRConfig {}

impl<C: GKRConfig> Circuit<C> {
    pub fn load_circuit(filename: &str) -> Self {
<<<<<<< HEAD
        let rc = RecursiveCircuit::<C>::load(filename)
            .expect(format!("Failed to load {}", filename).as_str());
        rc.flatten()
=======
        RecursiveCircuit::<C>::load(filename)
            .unwrap_or_else(|_| panic!("Failed to load {}", filename))
            .flatten()
>>>>>>> ad99dc73
    }

    pub fn log_input_size(&self) -> usize {
        self.layers[0].input_var_num
    }

    // Build a random mock circuit with binary inputs
    pub fn set_random_input_for_test(&mut self) {
        let mut rng = test_rng();
        self.layers[0].input_vals = (0..(1 << self.log_input_size()))
            .map(|_| C::SimdCircuitField::random_unsafe(&mut rng))
            .collect();
    }

    pub fn evaluate(&mut self) {
        for i in 0..self.layers.len() - 1 {
            let (layer_p_1, layer_p_2) = self.layers.split_at_mut(i + 1);
            layer_p_1
                .last()
                .unwrap()
                .evaluate(&mut layer_p_2[0].input_vals);
            log::trace!(
                "layer {} evaluated - First 10 values: {:?}",
                i,
                self.layers[i + 1]
                    .input_vals
                    .iter()
                    .take(10)
                    .collect::<Vec<_>>()
            );
        }
        let mut output = vec![];
        self.layers.last().unwrap().evaluate(&mut output);
        self.layers.last_mut().unwrap().output_vals = output;

        log::trace!("output evaluated");
        log::trace!(
            "First ten values: {:?}",
            self.layers
                .last()
                .unwrap()
                .output_vals
                .iter()
                .take(10)
                .collect::<Vec<_>>()
        );
    }

    pub fn identify_rnd_coefs(&mut self) {
        self.rnd_coefs.clear();
        for layer in &mut self.layers {
            layer.identify_rnd_coefs(&mut self.rnd_coefs);
        }
        self.rnd_coefs_identified = true;
    }

    pub fn fill_rnd_coefs(&mut self, transcript: &mut TranscriptInstance<C::FiatShamirHashType>) {
        assert!(self.rnd_coefs_identified);
        for &rnd_coef_ptr in &self.rnd_coefs {
            unsafe {
                *rnd_coef_ptr = transcript.generate_challenge::<C::CircuitField>();
            }
        }
    }
}

// recursive format used in compiler
pub type SegmentId = usize;

pub struct Allocation {
    pub i_offset: usize,
    pub o_offset: usize,
}

#[derive(Default)]
pub struct Segment<C: GKRConfig> {
    pub i_var_num: usize,
    pub o_var_num: usize,
    pub child_segs: Vec<(SegmentId, Vec<Allocation>)>,
    pub gate_muls: Vec<GateMul<C>>,
    pub gate_adds: Vec<GateAdd<C>>,
    pub gate_consts: Vec<GateConst<C>>,
    pub gate_uni: Vec<GateUni<C>>,
}

#[derive(Debug, Error)]
pub enum CircuitError {
    #[error("field serde error: {0:?}")]
    FieldSerdeError(#[from] FieldSerdeError),

    #[error("other error: {0:?}")]
    OtherError(#[from] std::io::Error),
}

impl<C: GKRConfig> Circuit<C> {
    pub fn load_witness_file(&mut self, filename: &str) {
        // note that, for data parallel, one should load multiple witnesses into different slot in the vectorized F
        let file_bytes = fs::read(filename).unwrap();
        self.load_witness_bytes(&file_bytes).unwrap();
    }
    pub fn load_witness_bytes(
        &mut self,
        file_bytes: &[u8],
    ) -> std::result::Result<(), CircuitError> {
        log::trace!("witness file size: {} bytes", file_bytes.len());
        log::trace!("expecting: {} bytes", 32 * (1 << self.log_input_size()));
        if file_bytes.len() != 32 * (1 << self.log_input_size()) {
            return Err(std::io::Error::new(
                std::io::ErrorKind::InvalidData,
                "Invalid witness file size",
            )
            .into());
        }

        let mut cursor = Cursor::new(file_bytes);
        self.layers[0].input_vals = (0..(1 << self.log_input_size()))
            .map(|_| C::SimdCircuitField::try_deserialize_from_ecc_format(&mut cursor))
            .collect::<std::result::Result<_, _>>()?;

        Ok(())
    }
}

impl<C: GKRConfig> Segment<C> {
    pub fn contain_gates(&self) -> bool {
        !self.gate_muls.is_empty()
            || !self.gate_adds.is_empty()
            || !self.gate_consts.is_empty()
            || !self.gate_uni.is_empty()
    }

    pub(crate) fn read<R: Read>(mut reader: R) -> std::result::Result<Self, CircuitError> {
        let i_len = u64::deserialize_from(&mut reader)? as usize;
        let o_len = u64::deserialize_from(&mut reader)? as usize;
        assert!(i_len.is_power_of_two());
        assert!(o_len.is_power_of_two());

        let mut ret = Segment::<C> {
            i_var_num: i_len.trailing_zeros() as usize,
            o_var_num: o_len.trailing_zeros() as usize,
            ..Default::default()
        };

        let child_segs_num = u64::deserialize_from(&mut reader)? as usize;

        for _ in 0..child_segs_num {
            let child_seg_id = u64::deserialize_from(&mut reader)? as SegmentId;

            let allocation_num = u64::deserialize_from(&mut reader)? as usize;

            for _ in 0..allocation_num {
                let i_offset = u64::deserialize_from(&mut reader)? as usize;
                let o_offset = u64::deserialize_from(&mut reader)? as usize;
                ret.child_segs
                    .push((child_seg_id, vec![Allocation { i_offset, o_offset }]));
            }
        }

        let gate_muls_num = u64::deserialize_from(&mut reader)? as usize;
        for _ in 0..gate_muls_num {
            let gate = GateMul {
                i_ids: [
                    u64::deserialize_from(&mut reader)? as usize,
                    u64::deserialize_from(&mut reader)? as usize,
                ],
                o_id: u64::deserialize_from(&mut reader)? as usize,
                coef: C::CircuitField::try_deserialize_from_ecc_format(&mut reader)?,
                is_random: false,
                gate_type: 0,
            };
            ret.gate_muls.push(gate);
        }

        let gate_adds_num = u64::deserialize_from(&mut reader)? as usize;
        for _ in 0..gate_adds_num {
            let gate = GateAdd {
                i_ids: [u64::deserialize_from(&mut reader)? as usize],
                o_id: u64::deserialize_from(&mut reader)? as usize,

                coef: C::CircuitField::try_deserialize_from_ecc_format(&mut reader)?,
                is_random: false,
                gate_type: 1,
            };
            ret.gate_adds.push(gate);
        }
        let gate_consts_num = u64::deserialize_from(&mut reader)? as usize;

        for _ in 0..gate_consts_num {
            let gate = GateConst {
                i_ids: [],
                o_id: u64::deserialize_from(&mut reader)? as usize,

                coef: C::CircuitField::try_deserialize_from_ecc_format(&mut reader)?,
                is_random: false,
                gate_type: 2,
            };
            ret.gate_consts.push(gate);
        }

        let gate_custom_num = u64::deserialize_from(&mut reader)? as usize;
        for _ in 0..gate_custom_num {
            let gate_type = u64::deserialize_from(&mut reader)? as usize;
            let in_len = u64::deserialize_from(&mut reader)? as usize;
            let mut inputs = Vec::new();
            for _ in 0..in_len {
                inputs.push(u64::deserialize_from(&mut reader)? as usize);
            }
            let out = u64::deserialize_from(&mut reader)? as usize;
            let coef = C::CircuitField::try_deserialize_from_ecc_format(&mut reader)?;
            let gate = GateUni {
                i_ids: [inputs[0]],
                o_id: out,
                coef,
                is_random: false,
                gate_type,
            };
            ret.gate_uni.push(gate);
        }

        log::trace!(
            "gate nums: {} mul, {} add, {} const, {} custom",
            gate_muls_num,
            gate_adds_num,
            gate_consts_num,
            gate_custom_num
        );

        let rand_coef_idx_num = u64::deserialize_from(&mut reader)? as usize;
        for _ in 0..rand_coef_idx_num {
            let idx = u64::deserialize_from(&mut reader)? as usize;

            if idx < ret.gate_muls.len() {
                ret.gate_muls[idx].is_random = true;
            } else if idx < ret.gate_muls.len() + ret.gate_adds.len() {
                ret.gate_adds[idx - ret.gate_muls.len()].is_random = true;
            } else if idx < ret.gate_muls.len() + ret.gate_adds.len() + ret.gate_consts.len() {
                ret.gate_consts[idx - ret.gate_muls.len() - ret.gate_adds.len()].is_random = true;
            } else {
                ret.gate_uni
                    [idx - ret.gate_muls.len() - ret.gate_adds.len() - ret.gate_consts.len()]
                .is_random = true;
            }
        }
        Ok(ret)
    }

    pub fn scan_leaf_segments(
        &self,
        rc: &RecursiveCircuit<C>,
        cur_id: SegmentId,
    ) -> HashMap<SegmentId, Vec<Allocation>> {
        let mut ret = HashMap::new();
        if self.contain_gates() {
            ret.insert(
                cur_id,
                vec![Allocation {
                    i_offset: 0,
                    o_offset: 0,
                }],
            );
        }
        for (child_seg_id, child_allocs) in &self.child_segs {
            let leaves = rc.segments[*child_seg_id].scan_leaf_segments(rc, *child_seg_id);
            for (leaf_seg_id, leaf_allocs) in leaves {
                ret.entry(leaf_seg_id).or_insert_with(Vec::new);
                for child_alloc in child_allocs {
                    for leaf_alloc in &leaf_allocs {
                        ret.get_mut(&leaf_seg_id).unwrap().push(Allocation {
                            i_offset: child_alloc.i_offset + leaf_alloc.i_offset,
                            o_offset: child_alloc.o_offset + leaf_alloc.o_offset,
                        });
                    }
                }
            }
        }
        ret
    }
}

#[derive(Default)]
pub struct RecursiveCircuit<C: GKRConfig> {
    pub segments: Vec<Segment<C>>,
    pub layers: Vec<SegmentId>,
}

const MAGIC_NUM: u64 = 3770719418566461763; // b'CIRCUIT4'

impl<C: GKRConfig> RecursiveCircuit<C> {
    pub fn load(filename: &str) -> std::result::Result<Self, CircuitError> {
        let mut ret = RecursiveCircuit::<C>::default();
        let file_bytes = fs::read(filename)?;
        let mut cursor = Cursor::new(file_bytes);

        let magic_num = u64::deserialize_from(&mut cursor)?;
        assert_eq!(magic_num, MAGIC_NUM);

        let field_mod = [
            u64::deserialize_from(&mut cursor)?,
            u64::deserialize_from(&mut cursor)?,
            u64::deserialize_from(&mut cursor)?,
            u64::deserialize_from(&mut cursor)?,
        ];
        log::trace!("field mod: {:?}", field_mod);
        let segment_num = u64::deserialize_from(&mut cursor)?;
        for _ in 0..segment_num {
            let seg = Segment::<C>::read(&mut cursor)?;
            ret.segments.push(seg);
        }

        let layer_num = u64::deserialize_from(&mut cursor)?;
        for _ in 0..layer_num {
            let layer_id = u64::deserialize_from(&mut cursor)? as SegmentId;

            ret.layers.push(layer_id);
        }
        Ok(ret)
    }

    pub fn flatten(&self) -> Circuit<C> {
        let mut ret = Circuit::default();
        // layer-by-layer conversion
        for layer_id in &self.layers {
            let layer_seg = &self.segments[*layer_id];
            let leaves = layer_seg.scan_leaf_segments(self, *layer_id);
            let mut ret_layer = CircuitLayer {
                input_var_num: max(layer_seg.i_var_num, 1), // var_num >= 1
                output_var_num: max(layer_seg.o_var_num, 1), // var_num >= 1
                ..Default::default()
            };
            for (leaf_seg_id, leaf_allocs) in leaves {
                let leaf_seg = &self.segments[leaf_seg_id];
                for alloc in leaf_allocs {
                    for gate in &leaf_seg.gate_muls {
                        let mut gate = gate.clone();
                        gate.i_ids[0] += alloc.i_offset;
                        gate.i_ids[1] += alloc.i_offset;
                        gate.o_id += alloc.o_offset;
                        ret_layer.mul.push(gate);
                    }
                    for gate in &leaf_seg.gate_adds {
                        let mut gate = gate.clone();
                        gate.i_ids[0] += alloc.i_offset;
                        gate.o_id += alloc.o_offset;
                        ret_layer.add.push(gate);
                    }
                    for gate in &leaf_seg.gate_consts {
                        let mut gate = gate.clone();
                        gate.o_id += alloc.o_offset;
                        ret_layer.const_.push(gate);
                    }
                    for gate in &leaf_seg.gate_uni {
                        let mut gate = gate.clone();
                        gate.i_ids[0] += alloc.i_offset;
                        gate.o_id += alloc.o_offset;
                        ret_layer.uni.push(gate);
                    }
                }
            }
            // debug print layer
            log::trace!(
                "layer {} mul: {} add: {} const:{} uni:{} i_var_num: {} o_var_num: {}",
                ret.layers.len(),
                ret_layer.mul.len(),
                ret_layer.add.len(),
                ret_layer.const_.len(),
                ret_layer.uni.len(),
                ret_layer.input_var_num,
                ret_layer.output_var_num,
            );
            ret.layers.push(ret_layer);
        }

        ret.identify_rnd_coefs();
        ret
    }
}<|MERGE_RESOLUTION|>--- conflicted
+++ resolved
@@ -129,15 +129,9 @@
 
 impl<C: GKRConfig> Circuit<C> {
     pub fn load_circuit(filename: &str) -> Self {
-<<<<<<< HEAD
-        let rc = RecursiveCircuit::<C>::load(filename)
-            .expect(format!("Failed to load {}", filename).as_str());
-        rc.flatten()
-=======
         RecursiveCircuit::<C>::load(filename)
             .unwrap_or_else(|_| panic!("Failed to load {}", filename))
             .flatten()
->>>>>>> ad99dc73
     }
 
     pub fn log_input_size(&self) -> usize {
