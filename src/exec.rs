use std::{
    fs,
    io::Cursor,
    process::exit,
    sync::{Arc, Mutex},
};

use arith::{Field, FieldSerde};
use expander_rs::{
    BN254Config, Circuit, Config, FieldType, GKRConfig, GKRScheme, M31ExtConfig, Proof, Prover,
    Verifier, SENTINEL_BN254, SENTINEL_M31,
};
use log::{debug, info};
use warp::{http::StatusCode, reply, Filter};

fn dump_proof_and_claimed_v<F: Field + FieldSerde>(proof: &Proof, claimed_v: &F) -> Vec<u8> {
    let mut bytes = Vec::new();

    proof.serialize_into(&mut bytes);
    claimed_v.serialize_into(&mut bytes);

    bytes
}

fn load_proof_and_claimed_v<F: Field + FieldSerde>(bytes: &[u8]) -> (Proof, F) {
    let mut cursor = Cursor::new(bytes);

    let proof = Proof::deserialize_from(&mut cursor);
    let claimed_v = F::deserialize_from(&mut cursor);

    (proof, claimed_v)
}

fn detect_field_type_from_circuit_file(circuit_file: &str) -> FieldType {
    // read last 32 byte of sentinel field element to determine field type
    let bytes = fs::read(circuit_file).expect("Unable to read circuit file.");
    let field_bytes = &bytes[8..8 + 32];
    match field_bytes.try_into().unwrap() {
        SENTINEL_M31 => FieldType::M31,
        SENTINEL_BN254 => FieldType::BN254,
        _ => {
            println!("Unknown field type. Field byte value: {:?}", field_bytes);
            exit(1);
        }
    }
}

async fn run_command<C: GKRConfig>(
    command: &str,
    circuit_file: &str,
    config: Config<C>,
    args: &[String],
) {
    match command {
        "prove" => {
            let witness_file = &args[3];
            let output_file = &args[4];
            let mut circuit = Circuit::<C>::load_circuit(circuit_file);
            circuit.load_witness_file(witness_file);
            circuit.evaluate();
            let mut prover = Prover::new(&config);
            prover.prepare_mem(&circuit);
            let (claimed_v, proof) = prover.prove(&mut circuit);
            let bytes = dump_proof_and_claimed_v(&proof, &claimed_v);
            fs::write(output_file, bytes).expect("Unable to write proof to file.");
        }
        "verify" => {
            let witness_file = &args[3];
            let output_file = &args[4];
            let mut circuit = Circuit::<C>::load_circuit(circuit_file);
            circuit.load_witness_file(witness_file);
            let bytes = fs::read(output_file).expect("Unable to read proof from file.");
            let (proof, claimed_v) = load_proof_and_claimed_v(&bytes);
            let verifier = Verifier::new(&config);
            assert!(verifier.verify(&mut circuit, &claimed_v, &proof));
            println!("success");
        }
        "serve" => {
            let host: [u8; 4] = args[3]
                .split('.')
                .map(|s| s.parse().unwrap())
                .collect::<Vec<u8>>()
                .try_into()
                .unwrap();
            let port = args[4].parse().unwrap();
            let circuit = Circuit::<C>::load_circuit(circuit_file);
            let mut prover = Prover::new(&config);
            prover.prepare_mem(&circuit);
            let verifier = Verifier::new(&config);
            let circuit = Arc::new(Mutex::new(circuit));
            let circuit_clone_for_verifier = circuit.clone();
            let prover = Arc::new(Mutex::new(prover));
            let verifier = Arc::new(Mutex::new(verifier));

            let prove =
                warp::path("prove")
                    .and(warp::body::bytes())
                    .map(move |bytes: bytes::Bytes| {
                        info!("Received prove request.");
                        let witness_bytes: Vec<u8> = bytes.to_vec();
                        let mut circuit = circuit.lock().unwrap();
                        let mut prover = prover.lock().unwrap();
<<<<<<< HEAD
                        if circuit.load_witness_bytes(&witness_bytes).is_err() {
                            reply::with_status(vec![], StatusCode::BAD_REQUEST)
                        } else {
                            circuit.evaluate();
                            let (claimed_v, proof) = prover.prove(&circuit);
                            reply::with_status(
                                dump_proof_and_claimed_v(&proof, &claimed_v),
                                StatusCode::OK,
                            )
                        }
=======
                        circuit.load_witness_bytes(&witness_bytes);
                        circuit.evaluate();
                        let (claimed_v, proof) = prover.prove(&mut circuit);
                        dump_proof_and_claimed_v(&proof, &claimed_v)
>>>>>>> add0683b
                    });
            let verify =
                warp::path("verify")
                    .and(warp::body::bytes())
                    .map(move |bytes: bytes::Bytes| {
                        info!("Received verify request.");
                        let witness_and_proof_bytes: Vec<u8> = bytes.to_vec();
                        let length_of_witness_bytes =
                            u64::from_le_bytes(witness_and_proof_bytes[0..8].try_into().unwrap())
                                as usize;
                        let length_of_proof_bytes =
                            u64::from_le_bytes(witness_and_proof_bytes[8..16].try_into().unwrap())
                                as usize;
                        let witness_bytes =
                            &witness_and_proof_bytes[16..16 + length_of_witness_bytes];
                        let proof_bytes = &witness_and_proof_bytes[16 + length_of_witness_bytes
                            ..16 + length_of_witness_bytes + length_of_proof_bytes];

                        let mut circuit = circuit_clone_for_verifier.lock().unwrap();
                        let verifier = verifier.lock().unwrap();
<<<<<<< HEAD
                        if circuit.load_witness_bytes(witness_bytes).is_err() {
=======
                        circuit.load_witness_bytes(witness_bytes);
                        let (proof, claimed_v) = load_proof_and_claimed_v(proof_bytes);
                        if verifier.verify(&mut circuit, &claimed_v, &proof) {
                            "success".to_string()
                        } else {
>>>>>>> add0683b
                            "failure".to_string()
                        } else {
                            let (proof, claimed_v) = load_proof_and_claimed_v(proof_bytes);
                            if verifier.verify(&circuit, &claimed_v, &proof) {
                                "success".to_string()
                            } else {
                                "failure".to_string()
                            }
                        }
                    });
            warp::serve(warp::post().and(prove.or(verify)))
                .run((host, port))
                .await;
        }
        _ => {
            println!("Invalid command.");
        }
    }
}

#[tokio::main]
async fn main() {
    // examples:
    // expander-exec prove <input:circuit_file> <input:witness_file> <output:proof>
    // expander-exec verify <input:circuit_file> <input:witness_file> <input:proof>
    // expander-exec serve <input:circuit_file> <input:ip> <input:port>
    env_logger::init();
    let args = std::env::args().collect::<Vec<String>>();
    if args.len() < 4 {
        println!(
            "Usage: expander-exec prove <input:circuit_file> <input:witness_file> <output:proof>"
        );
        println!(
            "Usage: expander-exec verify <input:circuit_file> <input:witness_file> <input:proof>"
        );
        println!("Usage: expander-exec serve <input:circuit_file> <input:host> <input:port>");
        return;
    }
    let command = &args[1];
    let circuit_file = &args[2];
    let field_type = detect_field_type_from_circuit_file(circuit_file);
    debug!("field type: {:?}", field_type);
    match field_type {
        FieldType::M31 => {
            run_command::<M31ExtConfig>(
                command,
                circuit_file,
                Config::<M31ExtConfig>::new(GKRScheme::Vanilla),
                &args,
            )
            .await;
        }
        FieldType::BN254 => {
            run_command::<BN254Config>(
                command,
                circuit_file,
                Config::<BN254Config>::new(GKRScheme::Vanilla),
                &args,
            )
            .await;
        }
        _ => unreachable!(),
    }
}<|MERGE_RESOLUTION|>--- conflicted
+++ resolved
@@ -100,23 +100,16 @@
                         let witness_bytes: Vec<u8> = bytes.to_vec();
                         let mut circuit = circuit.lock().unwrap();
                         let mut prover = prover.lock().unwrap();
-<<<<<<< HEAD
                         if circuit.load_witness_bytes(&witness_bytes).is_err() {
                             reply::with_status(vec![], StatusCode::BAD_REQUEST)
                         } else {
                             circuit.evaluate();
-                            let (claimed_v, proof) = prover.prove(&circuit);
+                            let (claimed_v, proof) = prover.prove(&mut circuit);
                             reply::with_status(
                                 dump_proof_and_claimed_v(&proof, &claimed_v),
                                 StatusCode::OK,
                             )
                         }
-=======
-                        circuit.load_witness_bytes(&witness_bytes);
-                        circuit.evaluate();
-                        let (claimed_v, proof) = prover.prove(&mut circuit);
-                        dump_proof_and_claimed_v(&proof, &claimed_v)
->>>>>>> add0683b
                     });
             let verify =
                 warp::path("verify")
@@ -137,19 +130,11 @@
 
                         let mut circuit = circuit_clone_for_verifier.lock().unwrap();
                         let verifier = verifier.lock().unwrap();
-<<<<<<< HEAD
                         if circuit.load_witness_bytes(witness_bytes).is_err() {
-=======
-                        circuit.load_witness_bytes(witness_bytes);
-                        let (proof, claimed_v) = load_proof_and_claimed_v(proof_bytes);
-                        if verifier.verify(&mut circuit, &claimed_v, &proof) {
-                            "success".to_string()
-                        } else {
->>>>>>> add0683b
                             "failure".to_string()
                         } else {
                             let (proof, claimed_v) = load_proof_and_claimed_v(proof_bytes);
-                            if verifier.verify(&circuit, &claimed_v, &proof) {
+                            if verifier.verify(&mut circuit, &claimed_v, &proof) {
                                 "success".to_string()
                             } else {
                                 "failure".to_string()
