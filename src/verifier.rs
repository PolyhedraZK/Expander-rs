--- conflicted
+++ resolved
@@ -4,12 +4,7 @@
 use ark_std::{end_timer, start_timer};
 
 use crate::{
-<<<<<<< HEAD
-    eq_evals_at_primitive, grind, Circuit, CircuitLayer, GKRConfig, Gate, Proof, RawCommitment,
-    Transcript,
-=======
     eq_evals_at_primitive, Circuit, CircuitLayer, Config, Gate, Proof, RawCommitment, Transcript,
->>>>>>> 25513869
 };
 
 #[inline]
@@ -222,10 +217,6 @@
 
         // ZZ: shall we use probabilistic grinding so the verifier can avoid this cost?
         // (and also be recursion friendly)
-<<<<<<< HEAD
-        grind::<C>(&mut transcript);
-=======
->>>>>>> 25513869
         let mut proof = proof.clone(); // FIXME: consider separating pointers to make proof always immutable?
         proof.step(commitment.size());
 
