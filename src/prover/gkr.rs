--- conflicted
+++ resolved
@@ -4,13 +4,9 @@
 use ark_std::{end_timer, start_timer};
 use transcript::{Transcript, TranscriptInstance};
 
-<<<<<<< HEAD
-use crate::{sumcheck_prove_gkr_layer, Circuit, GKRConfig, GkrScratchpad, MultiLinearPoly};
-=======
 use crate::{
     sumcheck_prove_gkr_layer, Circuit, GKRConfig, GkrScratchpad, MPIConfig, MultiLinearPoly,
 };
->>>>>>> 46338505
 
 // FIXME
 #[allow(clippy::type_complexity)]
@@ -18,10 +14,7 @@
     circuit: &Circuit<C>,
     sp: &mut GkrScratchpad<C>,
     transcript: &mut TranscriptInstance<C::FiatShamirHashType>,
-<<<<<<< HEAD
-=======
     mpi_config: &MPIConfig,
->>>>>>> 46338505
 ) -> (
     C::ChallengeField,
     Vec<C::ChallengeField>,
@@ -38,21 +31,14 @@
     let mut r_mpi = vec![];
     for _ in 0..circuit.layers.last().unwrap().output_var_num {
         rz0.push(transcript.generate_challenge::<C::ChallengeField>());
-<<<<<<< HEAD
-        rz1.push(C::ChallengeField::zero());
-=======
->>>>>>> 46338505
     }
 
     for _ in 0..C::get_field_pack_size().trailing_zeros() {
         r_simd.push(transcript.generate_challenge::<C::ChallengeField>());
-<<<<<<< HEAD
-=======
     }
 
     for _ in 0..mpi_config.world_size().trailing_zeros() {
         r_mpi.push(transcript.generate_challenge::<C::ChallengeField>());
->>>>>>> 46338505
     }
 
     let mut alpha = C::ChallengeField::one();
@@ -96,12 +82,8 @@
             mpi_config,
         );
         alpha = transcript.generate_challenge::<C::ChallengeField>();
-<<<<<<< HEAD
-        beta = transcript.generate_challenge::<C::ChallengeField>();
-=======
 
         mpi_config.root_broadcast(&mut alpha);
->>>>>>> 46338505
 
         if rz1.is_some() {
             // TODO: try broadcast beta.unwrap directly
