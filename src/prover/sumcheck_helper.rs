use arith::{ExtensionField, Field, SimdField};

use crate::{CircuitLayer, FieldType, GKRConfig, GkrScratchpad, MPIConfig};

#[inline(always)]
fn _eq<F: Field>(x: &F, y: &F) -> F {
    // x * y + (1 - x) * (1 - y)
    let xy = *x * y;
    xy + xy - x - y + F::one()
}

#[inline(always)]
fn _eq_3<F: Field>(x: &F, y: &F, z: &F) -> F {
    // TODO: extend this
    *x * y * z + (F::one() - x) * (F::one() - y) * (F::one() - z)
}

#[inline(always)]
pub(crate) fn _eq_vec<F: Field>(xs: &[F], ys: &[F]) -> F {
    xs.iter().zip(ys.iter()).map(|(x, y)| _eq(x, y)).product()
}

#[inline(always)]
pub(crate) fn _eq_vec_3<F: Field>(xs: &[F], ys: &[F], zs: &[F]) -> F {
    xs.iter()
        .zip(ys.iter())
        .zip(zs.iter())
        .map(|((x, y), z)| _eq_3(x, y, z))
        .product()
}

pub(crate) fn eq_evals_at_primitive<F: Field>(r: &[F], mul_factor: &F, eq_evals: &mut [F]) {
    eq_evals[0] = *mul_factor;
    let mut cur_eval_num = 1;

    for r_i in r.iter() {
        let eq_z_i_zero = F::one() - r_i;
        let eq_z_i_one = r_i;
        for j in 0..cur_eval_num {
            eq_evals[j + cur_eval_num] = eq_evals[j] * eq_z_i_one;
            eq_evals[j] *= eq_z_i_zero;
        }
        cur_eval_num <<= 1;
    }
}

pub(crate) fn eq_eval_at<F: Field>(
    r: &[F],
    mul_factor: &F,
    eq_evals: &mut [F],
    sqrt_n_1st: &mut [F],
    sqrt_n_2nd: &mut [F],
) {
    let first_half_bits = r.len() / 2;
    let first_half_mask = (1 << first_half_bits) - 1;
    eq_evals_at_primitive(&r[0..first_half_bits], mul_factor, sqrt_n_1st);
    eq_evals_at_primitive(&r[first_half_bits..], &F::one(), sqrt_n_2nd);

    for (i, eq_eval) in eq_evals.iter_mut().enumerate().take(1 << r.len()) {
        let first_half = i & first_half_mask;
        let second_half = i >> first_half_bits;
        *eq_eval = sqrt_n_1st[first_half] * sqrt_n_2nd[second_half];
    }
}

struct SumcheckMultilinearProdHelper {
    var_num: usize,
}

impl SumcheckMultilinearProdHelper {
    fn new(var_num: usize) -> Self {
        SumcheckMultilinearProdHelper { var_num }
    }

    fn poly_eval_at<C: GKRConfig>(
        &self,
        var_idx: usize,
        degree: usize,
        bk_f: &mut [C::Field],
        bk_hg: &mut [C::Field],
        init_v: &[C::SimdCircuitField],
        gate_exists: &[bool],
    ) -> [C::Field; 3] {
        assert_eq!(degree, 2);
        let mut p0 = C::Field::zero();
        let mut p1 = C::Field::zero();
        let mut p2 = C::Field::zero();
        log::trace!("bk_f: {:?}", &bk_f[..4]);
        log::trace!("bk_hg: {:?}", &bk_hg[..4]);
        log::trace!("init_v: {:?}", &init_v[..4]);

        let eval_size = 1 << (self.var_num - var_idx - 1);
        log::trace!("Eval size: {}", eval_size);

        if var_idx == 0 {
            for i in 0..eval_size {
                if !gate_exists[i * 2] && !gate_exists[i * 2 + 1] {
                    continue;
                }

                let f_v_0 = init_v[i * 2];
                let f_v_1 = init_v[i * 2 + 1];
                let hg_v_0 = bk_hg[i * 2];
                let hg_v_1 = bk_hg[i * 2 + 1];
                p0 += C::field_mul_simd_circuit_field(&hg_v_0, &f_v_0);
                log::trace!(
                    "p0.v+= {:?} * {:?} =  {:?}",
                    f_v_0,
                    hg_v_0,
                    C::field_mul_simd_circuit_field(&hg_v_0, &f_v_0) + p1
                );
                p1 += C::field_mul_simd_circuit_field(&hg_v_1, &f_v_1);
                p2 += C::field_mul_simd_circuit_field(&(hg_v_0 + hg_v_1), &(f_v_0 + f_v_1));
            }
        } else {
            for i in 0..eval_size {
                if !gate_exists[i * 2] && !gate_exists[i * 2 + 1] {
                    continue;
                }

                let f_v_0 = bk_f[i * 2];
                let f_v_1 = bk_f[i * 2 + 1];
                let hg_v_0 = bk_hg[i * 2];
                let hg_v_1 = bk_hg[i * 2 + 1];
                p0 += f_v_0 * hg_v_0;
                log::trace!(
                    "p0.v+= {:?} * {:?} =  {:?}",
                    f_v_0,
                    hg_v_0,
                    f_v_0 * hg_v_0 + p1
                );
                p1 += f_v_1 * hg_v_1;
                p2 += (f_v_0 + f_v_1) * (hg_v_0 + hg_v_1);
            }
        }
        if C::FIELD_TYPE == FieldType::GF2 {
            let p2x = p2.mul_by_x();
            let p2x2 = p2x.mul_by_x();
            let linear_term = p1 + p0 + p2;
            p2 = p2x2 + linear_term.mul_by_x() + p0;
        } else {
            p2 = p1.mul_by_6() + p0.mul_by_3() - p2.double();
        }
        [p0, p1, p2]
    }

    fn receive_challenge<C: GKRConfig>(
        &mut self,
        var_idx: usize,
        r: C::ChallengeField,
        bk_f: &mut [C::Field],
        bk_hg: &mut [C::Field],
        init_v: &[C::SimdCircuitField],
        gate_exists: &mut [bool],
    ) {
        assert!(var_idx < self.var_num);

        let eval_size = 1 << (self.var_num - var_idx - 1);
        if var_idx == 0 {
            for i in 0..eval_size {
                if !gate_exists[i * 2] && !gate_exists[i * 2 + 1] {
                    gate_exists[i] = false;

                    bk_f[i] = C::field_add_simd_circuit_field(
                        &C::simd_circuit_field_mul_challenge_field(
                            &(init_v[2 * i + 1] - init_v[2 * i]),
                            &r,
                        ),
                        &init_v[2 * i],
                    );
                    bk_hg[i] = C::Field::zero();
                } else {
                    gate_exists[i] = true;

                    bk_f[i] = C::field_add_simd_circuit_field(
                        &C::simd_circuit_field_mul_challenge_field(
                            &(init_v[2 * i + 1] - init_v[2 * i]),
                            &r,
                        ),
                        &init_v[2 * i],
                    );
                    bk_hg[i] = bk_hg[2 * i] + (bk_hg[2 * i + 1] - bk_hg[2 * i]).scale(&r);
                }
            }
        } else {
            for i in 0..eval_size {
                if !gate_exists[i * 2] && !gate_exists[i * 2 + 1] {
                    gate_exists[i] = false;
                    bk_f[i] = bk_f[2 * i] + (bk_f[2 * i + 1] - bk_f[2 * i]).scale(&r);
                    bk_hg[i] = C::Field::zero();
                } else {
                    gate_exists[i] = true;
                    bk_f[i] = bk_f[2 * i] + (bk_f[2 * i + 1] - bk_f[2 * i]).scale(&r);
                    bk_hg[i] = bk_hg[2 * i] + (bk_hg[2 * i + 1] - bk_hg[2 * i]).scale(&r);
                }
            }
        }
    }
}

struct SumcheckMultilinearProdSimdVarHelper {
    var_num: usize,
}

// The logic is exactly the same as the previous one, but field types are different
impl SumcheckMultilinearProdSimdVarHelper {
    fn new(var_num: usize) -> Self {
        SumcheckMultilinearProdSimdVarHelper { var_num }
    }

    fn poly_eval_at<C: GKRConfig>(
        &self,
        var_idx: usize,
        degree: usize,
        bk_eq: &mut [C::ChallengeField],
        bk_f: &mut [C::ChallengeField],
        bk_hg: &mut [C::ChallengeField],
    ) -> [C::ChallengeField; 4] {
        assert_eq!(degree, 3);
        let mut p0 = C::ChallengeField::zero();
        let mut p1 = C::ChallengeField::zero();
        let mut p2 = C::ChallengeField::zero();
        let mut p3 = C::ChallengeField::zero();

        let eval_size = 1 << (self.var_num - var_idx - 1);

        if C::FIELD_TYPE == FieldType::GF2 {
            for i in 0..eval_size {
                let eq_v_0 = bk_eq[i * 2];
                let eq_v_1 = bk_eq[i * 2 + 1];
                let f_v_0 = bk_f[i * 2];
                let f_v_1 = bk_f[i * 2 + 1];
                let hg_v_0 = bk_hg[i * 2];
                let hg_v_1 = bk_hg[i * 2 + 1];

                p0 += eq_v_0 * f_v_0 * hg_v_0;
                p1 += eq_v_1 * f_v_1 * hg_v_1;

                let eq_linear = (eq_v_1 - eq_v_0).mul_by_x();
                let f_linear = (f_v_1 - f_v_0).mul_by_x();
                let hg_linear = (hg_v_1 - hg_v_0).mul_by_x();

                // evaluated at x and x^2 for p2 and p3
                p2 += (eq_linear + eq_v_0) * (f_linear + f_v_0) * (hg_linear + hg_v_0);
                p3 += (eq_linear.mul_by_x() + eq_v_0)
                    * (f_linear.mul_by_x() + f_v_0)
                    * (hg_linear.mul_by_x() + hg_v_0);
            }
        } else {
            for i in 0..eval_size {
                let eq_v_0 = bk_eq[i * 2];
                let eq_v_1 = bk_eq[i * 2 + 1];
                let f_v_0 = bk_f[i * 2];
                let f_v_1 = bk_f[i * 2 + 1];
                let hg_v_0 = bk_hg[i * 2];
                let hg_v_1 = bk_hg[i * 2 + 1];

                p0 += eq_v_0 * f_v_0 * hg_v_0;
                p1 += eq_v_1 * f_v_1 * hg_v_1;

                // evaluated at 2 and 3 for p2 and p3
                let tmp0 = eq_v_1 - eq_v_0;
                let tmp1 = f_v_1 - f_v_0;
                let tmp2 = hg_v_1 - hg_v_0;
                let tmp3 = eq_v_1 + tmp0;
                let tmp4 = f_v_1 + tmp1;
                let tmp5 = hg_v_1 + tmp2;

                p2 += tmp3 * tmp4 * tmp5;
                p3 += (tmp3 + tmp0) * (tmp4 + tmp1) * (tmp5 + tmp2);
            }
        }

        [p0, p1, p2, p3]
    }

    fn receive_challenge<C: GKRConfig>(
        &mut self,
        var_idx: usize,
        r: C::ChallengeField,
        bk_eq: &mut [C::ChallengeField],
        bk_f: &mut [C::ChallengeField],
        bk_hg: &mut [C::ChallengeField],
    ) {
        assert!(var_idx < self.var_num);

        let eval_size = 1 << (self.var_num - var_idx - 1);
        for i in 0..eval_size {
            bk_eq[i] = bk_eq[2 * i] + (bk_eq[2 * i + 1] - bk_eq[2 * i]) * r;
            bk_f[i] = bk_f[2 * i] + (bk_f[2 * i + 1] - bk_f[2 * i]) * r;
            bk_hg[i] = bk_hg[2 * i] + (bk_hg[2 * i + 1] - bk_hg[2 * i]) * r;
        }
    }
}

pub(crate) struct SumcheckGkrHelper<'a, C: GKRConfig> {
    pub(crate) rx: Vec<C::ChallengeField>,
    pub(crate) ry: Vec<C::ChallengeField>,
    pub(crate) r_simd_var: Vec<C::ChallengeField>,
    pub(crate) r_mpi_var: Vec<C::ChallengeField>,

    layer: &'a CircuitLayer<C>,
    sp: &'a mut GkrScratchpad<C>,
    rz0: &'a [C::ChallengeField],
    rz1: &'a Option<Vec<C::ChallengeField>>,
    r_simd: &'a [C::ChallengeField],
    r_mpi: &'a [C::ChallengeField],
    alpha: C::ChallengeField,
    beta: Option<C::ChallengeField>,

    pub(crate) input_var_num: usize,
    pub(crate) simd_var_num: usize,

    xy_helper: SumcheckMultilinearProdHelper,
    simd_var_helper: SumcheckMultilinearProdSimdVarHelper,
    mpi_var_helper: SumcheckMultilinearProdSimdVarHelper,

    mpi_config: &'a MPIConfig,
}

/// internal helper functions
impl<'a, C: GKRConfig> SumcheckGkrHelper<'a, C> {
    #[allow(dead_code)]
    #[inline(always)]
    pub(crate) fn unpack_and_sum(p: &C::Field) -> C::ChallengeField {
        p.unpack().into_iter().sum()
    }

    #[allow(dead_code)]
    #[inline(always)]
    pub(crate) fn unpack_and_combine(
        p: &C::Field,
        coef: &[C::ChallengeField],
    ) -> C::ChallengeField {
        let p_unpacked = p.unpack();
        p_unpacked
            .into_iter()
            .zip(coef)
            .map(|(p_i, coef_i)| p_i * coef_i)
            .sum()
    }

    #[inline(always)]
    fn xy_helper_receive_challenge(&mut self, var_idx: usize, r: C::ChallengeField) {
        self.xy_helper.receive_challenge::<C>(
            var_idx,
            r,
            &mut self.sp.v_evals,
            &mut self.sp.hg_evals,
            &self.layer.input_vals,
            &mut self.sp.gate_exists_5,
        );
    }
}

/// Helper functions to be called
#[allow(clippy::too_many_arguments)]
impl<'a, C: GKRConfig> SumcheckGkrHelper<'a, C> {
    pub(crate) fn new(
        layer: &'a CircuitLayer<C>,
        rz0: &'a [C::ChallengeField],
        rz1: &'a Option<Vec<C::ChallengeField>>,
        r_simd: &'a [C::ChallengeField],
        r_mpi: &'a [C::ChallengeField],
        alpha: &'a C::ChallengeField,
        beta: &'a Option<C::ChallengeField>,
        sp: &'a mut GkrScratchpad<C>,
        mpi_config: &'a MPIConfig,
    ) -> Self {
        let simd_var_num = C::get_field_pack_size().trailing_zeros() as usize;
        SumcheckGkrHelper {
            rx: vec![],
            ry: vec![],
            r_simd_var: vec![],
            r_mpi_var: vec![],

            layer,
            sp,
            rz0,
            rz1,
            r_simd,
            r_mpi,
            alpha: *alpha,
            beta: if beta.is_none() {
                None
            } else {
                Some(*beta.as_ref().unwrap())
            },

            input_var_num: layer.input_var_num,
            simd_var_num,

            xy_helper: SumcheckMultilinearProdHelper::new(layer.input_var_num),
            simd_var_helper: SumcheckMultilinearProdSimdVarHelper::new(simd_var_num),
            mpi_var_helper: SumcheckMultilinearProdSimdVarHelper::new(
                mpi_config.world_size().trailing_zeros() as usize,
            ),
            mpi_config,
        }
    }

    pub(crate) fn poly_evals_at_rx(
        &mut self,
        var_idx: usize,
        degree: usize,
    ) -> [C::ChallengeField; 3] {
        assert!(var_idx < self.input_var_num);
<<<<<<< HEAD
        let [p0, p1, p2] = self.xy_helper.poly_eval_at::<C>(
=======
        let local_vals_simd = self.xy_helper.poly_eval_at::<C>(
>>>>>>> db490921
            var_idx,
            degree,
            &mut self.sp.v_evals,
            &mut self.sp.hg_evals,
            &self.layer.input_vals,
            &self.sp.gate_exists_5,
        );

        // SIMD
        let local_vals = local_vals_simd
            .iter()
            .map(|p| Self::unpack_and_combine(p, &self.sp.eq_evals_at_r_simd0))
            .collect::<Vec<C::ChallengeField>>();

        // MPI
        let global_vals = self
            .mpi_config
            .coef_combine_vec(&local_vals, &self.sp.eq_evals_at_r_mpi0);
        if self.mpi_config.is_root() {
            global_vals.try_into().unwrap()
        } else {
            [C::ChallengeField::ZERO; 3]
        }
    }

    pub(crate) fn poly_evals_at_r_simd_var(
        &mut self,
        var_idx: usize,
        degree: usize,
    ) -> [C::ChallengeField; 4] {
<<<<<<< HEAD
        assert_eq!(degree, 3);
        assert!(var_idx < self.simd_var_num);
        self.simd_var_helper.poly_eval_at::<C>(
=======
        debug_assert!(var_idx < self.simd_var_num);
        let local_vals = self.simd_var_helper.poly_eval_at::<C>(
>>>>>>> db490921
            var_idx,
            degree,
            &mut self.sp.eq_evals_at_r_simd0,
            &mut self.sp.simd_var_v_evals,
            &mut self.sp.simd_var_hg_evals,
        );
        let global_vals = self
            .mpi_config
            .coef_combine_vec(&local_vals.to_vec(), &self.sp.eq_evals_at_r_mpi0);
        if self.mpi_config.is_root() {
            global_vals.try_into().unwrap()
        } else {
            [C::ChallengeField::ZERO; 4]
        }
    }

    pub(crate) fn poly_evals_at_r_mpi_var(
        &mut self,
        var_idx: usize,
        degree: usize,
    ) -> [C::ChallengeField; 4] {
        debug_assert!(var_idx < self.mpi_config.world_size().trailing_zeros() as usize);
        self.mpi_var_helper.poly_eval_at::<C>(
            var_idx,
            degree,
            &mut self.sp.eq_evals_at_r_mpi0,
            &mut self.sp.mpi_var_v_evals,
            &mut self.sp.mpi_var_hg_evals,
        )
    }

    #[inline(always)]
    pub(crate) fn poly_evals_at_ry(
        &mut self,
        var_idx: usize,
        degree: usize,
    ) -> [C::ChallengeField; 3] {
        self.poly_evals_at_rx(var_idx, degree)
    }

    pub(crate) fn receive_rx(&mut self, var_idx: usize, r: C::ChallengeField) {
        self.xy_helper_receive_challenge(var_idx, r);
        self.rx.push(r);
    }

    pub(crate) fn receive_r_simd_var(&mut self, var_idx: usize, r: C::ChallengeField) {
        self.simd_var_helper.receive_challenge::<C>(
            var_idx,
            r,
            &mut self.sp.eq_evals_at_r_simd0,
            &mut self.sp.simd_var_v_evals,
            &mut self.sp.simd_var_hg_evals,
        );
        self.r_simd_var.push(r);
    }

    pub(crate) fn receive_r_mpi_var(&mut self, var_idx: usize, r: C::ChallengeField) {
        self.mpi_var_helper.receive_challenge::<C>(
            var_idx,
            r,
            &mut self.sp.eq_evals_at_r_mpi0,
            &mut self.sp.mpi_var_v_evals,
            &mut self.sp.mpi_var_hg_evals,
        );
        self.r_mpi_var.push(r);
    }

    pub(crate) fn receive_ry(&mut self, var_idx: usize, r: C::ChallengeField) {
        self.xy_helper_receive_challenge(var_idx, r);
        self.ry.push(r);
    }

    /// Warning:
    /// The function must be called at a specific point of the protocol, otherwise it's incorrect
    /// Consider fix this.
    pub(crate) fn vx_claim(&self) -> C::ChallengeField {
        self.sp.mpi_var_v_evals[0]
    }

    #[inline(always)]
    pub(crate) fn vy_claim(&self) -> C::ChallengeField {
        let vy_local = Self::unpack_and_combine(&self.sp.v_evals[0], &self.sp.eq_evals_at_r_simd0);
        let summation = self
            .mpi_config
            .coef_combine_vec(&vec![vy_local], &self.sp.eq_evals_at_r_mpi0);
        if self.mpi_config.is_root() {
            summation[0]
        } else {
            C::ChallengeField::ZERO
        }
    }

    pub(crate) fn prepare_simd(&mut self) {
        eq_eval_at(
            self.r_simd,
            &C::ChallengeField::one(),
            &mut self.sp.eq_evals_at_r_simd0,
            &mut self.sp.eq_evals_first_half,
            &mut self.sp.eq_evals_second_half,
        );
    }

    pub(crate) fn prepare_mpi(&mut self) {
        // TODO: No need to evaluate it at all world ranks, remove redundancy later.
        eq_eval_at(
            self.r_mpi,
            &C::ChallengeField::one(),
            &mut self.sp.eq_evals_at_r_mpi0,
            &mut self.sp.eq_evals_first_half,
            &mut self.sp.eq_evals_second_half,
        );
    }

    pub(crate) fn prepare_x_vals(&mut self) {
        let mul = &self.layer.mul;
        let add = &self.layer.add;
        let vals = &self.layer.input_vals;
        let eq_evals_at_rz0 = &mut self.sp.eq_evals_at_rz0;
        let eq_evals_at_rz1 = &mut self.sp.eq_evals_at_rz1;
        let gate_exists = &mut self.sp.gate_exists_5;
        let hg_vals = &mut self.sp.hg_evals;
        // hg_vals[0..vals.len()].fill(F::zero()); // FIXED: consider memset unsafe?
        unsafe {
            std::ptr::write_bytes(hg_vals.as_mut_ptr(), 0, vals.len());
        }
        // gate_exists[0..vals.len()].fill(false); // FIXED: consider memset unsafe?
        unsafe {
            std::ptr::write_bytes(gate_exists.as_mut_ptr(), 0, vals.len());
        }

        eq_eval_at(
            self.rz0,
            &self.alpha,
            eq_evals_at_rz0,
            &mut self.sp.eq_evals_first_half,
            &mut self.sp.eq_evals_second_half,
        );

        // they should both be some or both be none though
        if self.rz1.is_some() && self.beta.is_some() {
            eq_eval_at(
                self.rz1.as_ref().unwrap(),
                &self.beta.unwrap(),
                eq_evals_at_rz1,
                &mut self.sp.eq_evals_first_half,
                &mut self.sp.eq_evals_second_half,
            );

            for i in 0..1 << self.rz0.len() {
                eq_evals_at_rz0[i] += eq_evals_at_rz1[i];
            }
        }

        for g in mul.iter() {
            let r = C::challenge_mul_circuit_field(&eq_evals_at_rz0[g.o_id], &g.coef);
            hg_vals[g.i_ids[0]] += C::simd_circuit_field_mul_challenge_field(&vals[g.i_ids[1]], &r);

            gate_exists[g.i_ids[0]] = true;
        }

        for g in add.iter() {
            hg_vals[g.i_ids[0]] += C::Field::from(C::challenge_mul_circuit_field(
                &eq_evals_at_rz0[g.o_id],
                &g.coef,
            ));
            gate_exists[g.i_ids[0]] = true;
        }
    }

    pub(crate) fn prepare_simd_var_vals(&mut self) {
        self.sp.simd_var_v_evals = self.sp.v_evals[0].unpack();
        self.sp.simd_var_hg_evals = self.sp.hg_evals[0].unpack();
    }

    pub(crate) fn prepare_mpi_var_vals(&mut self) {
        self.mpi_config.gather_vec(
            &vec![self.sp.simd_var_v_evals[0]],
            &mut self.sp.mpi_var_v_evals,
        );
        self.mpi_config.gather_vec(
            &vec![self.sp.simd_var_hg_evals[0] * self.sp.eq_evals_at_r_simd0[0]],
            &mut self.sp.mpi_var_hg_evals,
        );
    }

    pub(crate) fn prepare_y_vals(&mut self) {
        let mut v_rx_rsimd_rw = self.sp.mpi_var_v_evals[0];
        self.mpi_config.root_broadcast(&mut v_rx_rsimd_rw);

        let mul = &self.layer.mul;
        let eq_evals_at_rz0 = &self.sp.eq_evals_at_rz0;
        let eq_evals_at_rx = &mut self.sp.eq_evals_at_rx;
        let gate_exists = &mut self.sp.gate_exists_5;
        let hg_vals = &mut self.sp.hg_evals;
        let fill_len = 1 << self.rx.len();
        // hg_vals[0..fill_len].fill(F::zero()); // FIXED: consider memset unsafe?
        unsafe {
            std::ptr::write_bytes(hg_vals.as_mut_ptr(), 0, fill_len);
        }
        // gate_exists[0..fill_len].fill(false); // FIXED: consider memset unsafe?
        unsafe {
            std::ptr::write_bytes(gate_exists.as_mut_ptr(), 0, fill_len);
        }

        eq_eval_at(
            &self.r_mpi_var,
            &C::ChallengeField::one(),
            &mut self.sp.eq_evals_at_r_mpi0,
            &mut self.sp.eq_evals_first_half,
            &mut self.sp.eq_evals_second_half,
        );

        // TODO: For root process, _eq_vec does not have to be recomputed
        let coef =
            _eq_vec(self.r_mpi, &self.r_mpi_var) * self.sp.eq_evals_at_r_simd0[0] * v_rx_rsimd_rw;

        eq_eval_at(
            &self.rx,
            &coef,
            eq_evals_at_rx,
            &mut self.sp.eq_evals_first_half,
            &mut self.sp.eq_evals_second_half,
        );

        eq_eval_at(
            &self.r_simd_var,
            &C::ChallengeField::one(),
            &mut self.sp.eq_evals_at_r_simd0,
            &mut self.sp.eq_evals_first_half,
            &mut self.sp.eq_evals_second_half,
        );

        // TODO-OPTIMIZATION: hg_vals does not have to be simd here
        for g in mul.iter() {
            hg_vals[g.i_ids[1]] += C::Field::from(C::challenge_mul_circuit_field(
                &(eq_evals_at_rz0[g.o_id] * eq_evals_at_rx[g.i_ids[0]]),
                &g.coef,
            ));
            gate_exists[g.i_ids[1]] = true;
        }
    }
}<|MERGE_RESOLUTION|>--- conflicted
+++ resolved
@@ -405,11 +405,7 @@
         degree: usize,
     ) -> [C::ChallengeField; 3] {
         assert!(var_idx < self.input_var_num);
-<<<<<<< HEAD
-        let [p0, p1, p2] = self.xy_helper.poly_eval_at::<C>(
-=======
         let local_vals_simd = self.xy_helper.poly_eval_at::<C>(
->>>>>>> db490921
             var_idx,
             degree,
             &mut self.sp.v_evals,
@@ -440,14 +436,8 @@
         var_idx: usize,
         degree: usize,
     ) -> [C::ChallengeField; 4] {
-<<<<<<< HEAD
-        assert_eq!(degree, 3);
-        assert!(var_idx < self.simd_var_num);
-        self.simd_var_helper.poly_eval_at::<C>(
-=======
         debug_assert!(var_idx < self.simd_var_num);
         let local_vals = self.simd_var_helper.poly_eval_at::<C>(
->>>>>>> db490921
             var_idx,
             degree,
             &mut self.sp.eq_evals_at_r_simd0,
