--- conflicted
+++ resolved
@@ -1,16 +1,10 @@
 use crate::GKRConfig;
 
 #[derive(Clone, Debug, Default)]
-<<<<<<< HEAD
 pub struct GkrScratchpad<C: GKRConfig> {
     pub(crate) v_evals: Vec<C::Field>,
-    pub(crate) hg_evals: Vec<C::Field>,
-=======
-pub struct GkrScratchpad<F: Field + SimdField> {
-    pub(crate) v_evals: Vec<F>,
-    pub(crate) hg_evals_5: Vec<F>,
-    pub(crate) hg_evals_1: Vec<F>,
->>>>>>> 25513869
+    pub(crate) hg_evals_5: Vec<C::Field>,
+    pub(crate) hg_evals_1: Vec<C::Field>,
 
     pub(crate) eq_evals_at_rx: Vec<C::ChallengeField>,
     pub(crate) eq_evals_at_rz0: Vec<C::ChallengeField>,
@@ -27,14 +21,9 @@
         let max_input_num = 1 << max_num_input_var;
         let max_output_num = 1 << max_num_output_var;
         GkrScratchpad {
-<<<<<<< HEAD
             v_evals: vec![C::Field::default(); max_input_num],
-            hg_evals: vec![C::Field::default(); max_input_num],
-=======
-            v_evals: vec![F::default(); max_input_num],
-            hg_evals_5: vec![F::default(); max_input_num],
-            hg_evals_1: vec![F::default(); max_input_num],
->>>>>>> 25513869
+            hg_evals_5: vec![C::Field::default(); max_input_num],
+            hg_evals_1: vec![C::Field::default(); max_input_num],
 
             eq_evals_at_rx: vec![C::ChallengeField::default(); max_input_num],
             eq_evals_at_rz0: vec![C::ChallengeField::default(); max_output_num],
