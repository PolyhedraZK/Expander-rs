--- conflicted
+++ resolved
@@ -1,12 +1,7 @@
 use arith::{Field, SimdField};
 
-<<<<<<< HEAD
 #[derive(Clone, Debug, Default)]
-pub struct GkrScratchpad<F: Field + FiatShamirConfig> {
-=======
-#[derive(Clone, Debug)]
 pub struct GkrScratchpad<F: Field + SimdField> {
->>>>>>> 266dfcb7
     pub(crate) v_evals: Vec<F>,
     pub(crate) hg_evals: Vec<F>,
 
