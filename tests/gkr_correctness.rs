--- conflicted
+++ resolved
@@ -1,12 +1,7 @@
 use expander_rs::utils::*;
 use expander_rs::{
-<<<<<<< HEAD
-    BN254Config, Circuit, CircuitLayer, Config, GF2ExtConfig, GKRConfig, GKRScheme, GateAdd,
-    GateMul, M31ExtConfig, Prover, Verifier,
-=======
     BN254ConfigKeccak, BN254ConfigSha2, Circuit, CircuitLayer, Config, GKRConfig, GKRScheme,
-    GateAdd, GateMul, M31ExtConfigKeccak, M31ExtConfigSha2, Prover, Verifier,
->>>>>>> 70b504ae
+    GateAdd, GateMul, M31ExtConfigKeccak, M31ExtConfigSha2, Prover, Verifier, GF2ExtConfigKeccak, GF2ExtConfigSha2
 };
 use std::panic;
 use std::panic::AssertUnwindSafe;
@@ -54,11 +49,12 @@
 
 #[test]
 fn test_gkr_correctness() {
-<<<<<<< HEAD
-    test_gkr_correctness_helper::<GF2ExtConfig>(&Config::<GF2ExtConfig>::new(GKRScheme::Vanilla));
-    test_gkr_correctness_helper::<M31ExtConfig>(&Config::<M31ExtConfig>::new(GKRScheme::Vanilla));
-    test_gkr_correctness_helper::<BN254Config>(&Config::<BN254Config>::new(GKRScheme::Vanilla));
-=======
+    test_gkr_correctness_helper::<GF2ExtConfigSha2>(&Config::<GF2ExtConfigSha2>::new(
+        GKRScheme::Vanilla,
+    ));
+    test_gkr_correctness_helper::<GF2ExtConfigKeccak>(&Config::<GF2ExtConfigKeccak>::new(
+        GKRScheme::Vanilla,
+    ));
     test_gkr_correctness_helper::<M31ExtConfigSha2>(&Config::<M31ExtConfigSha2>::new(
         GKRScheme::Vanilla,
     ));
@@ -71,17 +67,11 @@
     test_gkr_correctness_helper::<BN254ConfigKeccak>(&Config::<BN254ConfigKeccak>::new(
         GKRScheme::Vanilla,
     ));
->>>>>>> 70b504ae
 }
 
 fn test_gkr_correctness_helper<C: GKRConfig>(config: &Config<C>) {
     println!("Config created.");
-<<<<<<< HEAD
-    let mut circuit = Circuit::<C>::load_circuit(CIRCUIT_NAME);
-
-=======
     let mut circuit = Circuit::<C>::load_circuit(KECCAK_CIRCUIT);
->>>>>>> 70b504ae
     // circuit.layers = circuit.layers[6..7].to_vec(); //  for only evaluate certain layer
     // let mut circuit = gen_simple_circuit(); // for custom circuit
     println!("Circuit loaded.");
