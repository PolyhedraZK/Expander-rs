--- conflicted
+++ resolved
@@ -12,13 +12,7 @@
 
 #[test]
 fn test_compiler_format_integration() {
-<<<<<<< HEAD
     let mut circuit = Circuit::<M31ExtConfig>::load_circuit(FILENAME_CIRCUIT);
-=======
-    let config = Config::m31_ext3_config();
-    println!("Config created.");
-    let mut circuit = Circuit::<F>::load_circuit(FILENAME_CIRCUIT);
->>>>>>> 25513869
     println!("Circuit loaded.");
     circuit.load_witness_file(FILENAME_WITNESS);
     println!("Witness loaded.");
