--- conflicted
+++ resolved
@@ -1,12 +1,8 @@
 use std::fs;
 
 use arith::{Field, M31x16};
-<<<<<<< HEAD
 use expander_rs::utils::*;
-use expander_rs::{Circuit, Config, GKRScheme, M31ExtConfig, Prover, Verifier};
-=======
 use expander_rs::{Circuit, Config, GKRScheme, M31ExtConfigSha2, Prover, Verifier};
->>>>>>> 5cda664c
 use rand::Rng;
 
 const FILENAME_PROOF: &str = "data/proof.bin";
@@ -15,11 +11,7 @@
 fn test_compiler_format_integration() {
     let config = Config::<M31ExtConfigSha2>::new(GKRScheme::Vanilla);
 
-<<<<<<< HEAD
-    let mut circuit = Circuit::<M31ExtConfig>::load_circuit(KECCAK_CIRCUIT);
-=======
-    let mut circuit = Circuit::<M31ExtConfigSha2>::load_circuit(FILENAME_CIRCUIT);
->>>>>>> 5cda664c
+    let mut circuit = Circuit::<M31ExtConfigSha2>::load_circuit(KECCAK_CIRCUIT);
     println!("Circuit loaded.");
     circuit.load_witness_file(KECCAK_WITNESS);
     println!("Witness loaded.");
@@ -54,11 +46,7 @@
 #[test]
 fn test_compiler_format_integration_no_prove() {
     println!("Config created.");
-<<<<<<< HEAD
-    let mut circuit = Circuit::<M31ExtConfig>::load_circuit(KECCAK_CIRCUIT);
-=======
-    let mut circuit = Circuit::<M31ExtConfigSha2>::load_circuit(FILENAME_CIRCUIT);
->>>>>>> 5cda664c
+    let mut circuit = Circuit::<M31ExtConfigSha2>::load_circuit(KECCAK_CIRCUIT);
     println!("Circuit loaded.");
     circuit.load_witness_file(KECCAK_WITNESS);
     println!("Witness loaded.");
