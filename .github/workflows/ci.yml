name: expander-rs CI
on:
  pull_request:
  push:
    branches:
      - main

env:
  RUSTFLAGS: "-Dwarnings"
  RUST_BACKTRACE: 1

jobs:
  lint:
    name: Lint
    runs-on: macos-latest
    steps:
      - uses: actions/checkout@v4
      - uses: dtolnay/rust-toolchain@stable
        with:
          components: rustfmt, clippy
      - run: cargo fmt --all -- --check
      - run: cargo clippy

  build:
    name: Build
    runs-on: macos-latest
    steps:
      - uses: styfle/cancel-workflow-action@0.11.0
        with:
          all_but_latest: true
      - uses: actions/checkout@v4
      - uses: dtolnay/rust-toolchain@stable
      - uses: Swatinem/rust-cache@v2
      - run: cargo check --all-features --examples --benches --workspace
      - run: cargo build --no-default-features --release
      - run: cargo build --all-features --release

  test-mac:
    name: Test-mac
    runs-on: macos-latest
    steps:
      - uses: styfle/cancel-workflow-action@0.11.0
        with:
          all_but_latest: true
      - uses: actions/checkout@v4
      - uses: dtolnay/rust-toolchain@stable
      - uses: Swatinem/rust-cache@v2
      - run: wget -P data https://storage.googleapis.com/keccak8/circuit.txt
      - run: wget -P data https://storage.googleapis.com/keccak8/witness.txt
      - run: cargo test -p arith --release
      - run: cargo test -p bi-kzg --release
      - run: cargo test --no-default-features --release      
      - run: cargo test --all-features --release
<<<<<<< HEAD
      - run: cargo run --release -- -t 4 -f m31 
      - run: cargo run --release -- -t 4 -f fr 
      - run: cargo run --release -- -t 4 -f m31ext3 
=======
  bench-mac-m31:
    name: Bench-mac-m31
    runs-on: macos-latest
    steps:
      - uses: styfle/cancel-workflow-action@0.11.0
        with:
          all_but_latest: true
      - uses: actions/checkout@v4
      - uses: dtolnay/rust-toolchain@stable
      - uses: Swatinem/rust-cache@v2
      - run: wget -P data https://storage.googleapis.com/keccak8/circuit.txt
      - run: wget -P data https://storage.googleapis.com/keccak8/witness.txt
      - run: cargo run --release -- -t 4 -f m31ext3
  
  bench-mac-fr:
    name: Bench-mac-fr
    runs-on: macos-latest
    steps:
      - uses: styfle/cancel-workflow-action@0.11.0
        with:
          all_but_latest: true
      - uses: actions/checkout@v4
      - uses: dtolnay/rust-toolchain@stable
      - uses: Swatinem/rust-cache@v2
      - run: wget -P data https://storage.googleapis.com/keccak8/circuit.txt
      - run: wget -P data https://storage.googleapis.com/keccak8/witness.txt
      - run: cargo run --release -- -t 4 -f fr
>>>>>>> efd0bbdd

  test-linux:
    name: Test-linux
    runs-on: ubuntu-latest
    steps:
      - uses: styfle/cancel-workflow-action@0.11.0
        with:
          all_but_latest: true
      - uses: actions/checkout@v4
      - uses: dtolnay/rust-toolchain@stable
      - uses: Swatinem/rust-cache@v2
      - run: wget -P data https://storage.googleapis.com/keccak8/circuit.txt
      - run: wget -P data https://storage.googleapis.com/keccak8/witness.txt
      - run: RUSTFLAGS="-C target-feature=+avx2" cargo test -p arith --release
      - run: RUSTFLAGS="-C target-feature=+avx2" cargo test -p bi-kzg --release
      - run: RUSTFLAGS="-C target-feature=+avx2" cargo test --no-default-features --release
      - run: RUSTFLAGS="-C target-feature=+avx2" cargo test --all-features --release
  Bench-linux-m31:
    name: Bench-linux-m31
    runs-on: ubuntu-latest
    steps:
      - uses: styfle/cancel-workflow-action@0.11.0
        with:
          all_but_latest: true
      - uses: actions/checkout@v4
      - uses: dtolnay/rust-toolchain@stable
      - uses: Swatinem/rust-cache@v2
      - run: wget -P data https://storage.googleapis.com/keccak8/circuit.txt
      - run: wget -P data https://storage.googleapis.com/keccak8/witness.txt
      - run: RUSTFLAGS="-C target-feature=+avx2" cargo run --release -- -t 4 -f m31ext3 
  Bench-linux-fr:
    name: Bench-linux-fr
    runs-on: ubuntu-latest
    steps:
      - uses: styfle/cancel-workflow-action@0.11.0
        with:
          all_but_latest: true
      - uses: actions/checkout@v4
      - uses: dtolnay/rust-toolchain@stable
      - uses: Swatinem/rust-cache@v2
      - run: wget -P data https://storage.googleapis.com/keccak8/circuit.txt
      - run: wget -P data https://storage.googleapis.com/keccak8/witness.txt
      - run: RUSTFLAGS="-C target-feature=+avx2" cargo run --release -- -t 4 -f fr<|MERGE_RESOLUTION|>--- conflicted
+++ resolved
@@ -51,11 +51,6 @@
       - run: cargo test -p bi-kzg --release
       - run: cargo test --no-default-features --release      
       - run: cargo test --all-features --release
-<<<<<<< HEAD
-      - run: cargo run --release -- -t 4 -f m31 
-      - run: cargo run --release -- -t 4 -f fr 
-      - run: cargo run --release -- -t 4 -f m31ext3 
-=======
   bench-mac-m31:
     name: Bench-mac-m31
     runs-on: macos-latest
@@ -83,7 +78,6 @@
       - run: wget -P data https://storage.googleapis.com/keccak8/circuit.txt
       - run: wget -P data https://storage.googleapis.com/keccak8/witness.txt
       - run: cargo run --release -- -t 4 -f fr
->>>>>>> efd0bbdd
 
   test-linux:
     name: Test-linux
