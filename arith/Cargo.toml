--- conflicted
+++ resolved
@@ -4,19 +4,12 @@
 edition = "2021"
 
 [dependencies]
-<<<<<<< HEAD
 ark-std.workspace = true
 halo2curves.workspace = true
 log.workspace = true
 rand.workspace = true
 sha2.workspace = true
-=======
-ark-std = "0.4"
-log = "0.4"
-rand = "0.8.5"
-sha2 = "0.10.8"
+halo2curves = { git = "https://github.com/PolyhedraZK/halo2curves", default-features = false, features = [ "bits" ] }
 
-halo2curves = { git = "https://github.com/PolyhedraZK/halo2curves", default-features = false, features = [ "bits" ] }
->>>>>>> 2f0a1203
 
 [features]