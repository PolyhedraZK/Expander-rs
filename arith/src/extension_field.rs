mod bn254_dummy_ext;
<<<<<<< HEAD
mod fr_ext;
mod m31_ext;
mod simd_m31_ext;

use crate::{Field, FieldSerde};

// pub use bn254_dummy_ext::Bn254DummyExt3;
=======
mod m31_ext;
mod simd_m31_ext;
use crate::{Field, FieldSerde};
pub use bn254_dummy_ext::Bn254DummyExt3;
>>>>>>> e688e67b
pub use m31_ext::M31Ext3;
pub use simd_m31_ext::SimdM31Ext3;

/// Configurations for Extension Field over
/// the Binomial polynomial x^DEGREE - W
pub trait BinomialExtensionField<const DEGREE: usize>:
    From<Self::BaseField> + Field + FieldSerde
{
    /// Extension Field
    const W: u32;

    /// Base field for the extension
    type BaseField: Field + FieldSerde + Send;

    /// Multiply the extension field with the base field
    fn mul_by_base_field(&self, base: &Self::BaseField) -> Self;

    /// Add the extension field with the base field
    fn add_by_base_field(&self, base: &Self::BaseField) -> Self;

    /// Get the basefield element from the extension field
    fn first_base_field(&self) -> Self::BaseField;
}<|MERGE_RESOLUTION|>--- conflicted
+++ resolved
@@ -1,18 +1,11 @@
 mod bn254_dummy_ext;
-<<<<<<< HEAD
 mod fr_ext;
 mod m31_ext;
 mod simd_m31_ext;
 
 use crate::{Field, FieldSerde};
 
-// pub use bn254_dummy_ext::Bn254DummyExt3;
-=======
-mod m31_ext;
-mod simd_m31_ext;
-use crate::{Field, FieldSerde};
 pub use bn254_dummy_ext::Bn254DummyExt3;
->>>>>>> e688e67b
 pub use m31_ext::M31Ext3;
 pub use simd_m31_ext::SimdM31Ext3;
 
