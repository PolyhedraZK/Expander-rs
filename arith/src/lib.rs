#![cfg_attr(target_arch = "x86_64", feature(stdarch_x86_avx512))]

mod field;
pub use field::*;

mod extension_field;
pub use extension_field::*;

mod simd_field;
pub use simd_field::*;

mod serde;
pub use serde::FieldSerde;

<<<<<<< HEAD
=======
mod poly;
pub use poly::*;

mod macros;

>>>>>>> 7bdea564
#[cfg(test)]
mod tests;<|MERGE_RESOLUTION|>--- conflicted
+++ resolved
@@ -12,13 +12,7 @@
 mod serde;
 pub use serde::FieldSerde;
 
-<<<<<<< HEAD
-=======
-mod poly;
-pub use poly::*;
-
 mod macros;
 
->>>>>>> 7bdea564
 #[cfg(test)]
 mod tests;